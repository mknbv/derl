""" PyTorch models for RL. """
from itertools import chain, tee
from math import floor
import gym
import numpy as np
import torch
import torch.nn as nn
from derl.env.env_batch import SpaceBatch


class NoisyLinear(nn.Module):
  """ Noisy linear transformation on top of regular linear layer. """
  def __init__(self, in_features, out_features,
               stddev=0.5, factorized=True):
    super().__init__()
    self.linear = nn.Linear(in_features, out_features)
    self.stddev = stddev
    self.factorized = factorized
    self.weight = nn.Parameter(
        torch.Tensor(out_features, in_features))
    self.bias = nn.Parameter(torch.Tensor(out_features))
    self.reset_parameters()

  def reset_parameters(self):
    """ Reinitializes parameters of the layer. """
    self.linear.reset_parameters()
    nn.init.kaiming_uniform_(self.weight, a=np.sqrt(5))
    fan_in = self.weight.shape[1]
    bound = 1 / np.sqrt(fan_in)
    nn.init.uniform_(self.bias, -bound, bound)

  def sample_noise(self):
    """ Samples noise for forward method. """
    out_features, in_features = self.weight.shape
    if not self.factorized:
      weight_noise = torch.normal(0., self.stddev,
                                  size=(out_features, in_features))
      bias_noise = torch.normal(0., self.stddev, size=(out_features,))
      return weight_noise, bias_noise

    output_noise = torch.normal(0., self.stddev, size=(out_features,))
    input_noise = torch.normal(0., self.stddev, size=(in_features,))
    weight_noise = output_noise[:, None] * input_noise[None]
    bias_noise = output_noise
    return weight_noise, bias_noise

  def forward(self, inputs):  # pylint: disable=arguments-differ
    weight_noise, bias_noise = self.sample_noise()
    weight_noise = weight_noise.to(self.weight.device)
    bias_noise = bias_noise.to(self.bias.device)
    noisy_weight = self.weight * weight_noise
    noisy_bias = self.bias * bias_noise
    return (self.linear.forward(inputs)
            + nn.functional.linear(inputs, noisy_weight, noisy_bias))


def conv2d_output_shape(height, width, conv2d):
  """ Computes output shape of given conv2d layer. """
  padding, stride = conv2d.padding, conv2d.stride
  dilation, kernel_size = conv2d.dilation, conv2d.kernel_size
  out_height = floor(
      (height + 2 * padding[0] - dilation[0] * (kernel_size[0] - 1) - 1)
      / stride[0] + 1)
  out_width = floor(
      (width + 2 * padding[1] - dilation[1] * (kernel_size[1] - 1) - 1)
      / stride[1] + 1)
  return out_height, out_width


class NatureCNNBase(nn.Sequential):
  """ Hidden layers of the Nature DQN model. """
  def __init__(self, input_shape=(84, 84, 4), permute=True, noisy=False):
    super().__init__()
    self.permute = permute
    in_channels, height, width = input_shape
    if permute:
      height, width, in_channels = input_shape
    convolutions = [
        nn.Conv2d(in_channels, 32, 8, 4),
        nn.Conv2d(32, 64, 4, 2),
        nn.Conv2d(64, 64, 3, 1),
    ]
    for i, conv in enumerate(convolutions):
      height, width = conv2d_output_shape(height, width, conv)
      self.add_module(f"conv-{i}", conv)
      self.add_module(f"relu-{i}", nn.ReLU())

    self.add_module("flatten", nn.Flatten())
    in_features = height * width * convolutions[-1].out_channels
    linear_class = NoisyLinear if noisy else nn.Linear
    self.add_module("linear", linear_class(in_features, 512))

  def forward(self, inputs):  # pylint: disable=arguments-differ
    if isinstance(inputs, np.ndarray):
      inputs = torch.from_numpy(inputs)
    device = next(self.parameters()).device
    if inputs.device != device:
      inputs = inputs.to(device)
    if self.permute:
      inputs = inputs.permute(0, 3, 1, 2)
    if inputs.dtype == torch.uint8:
      inputs = inputs.float() / 255
    inputs = inputs.contiguous()
    return super().forward(inputs)


def init_weights(layer, weight_initializer, bias_initializer):
  """ Initializers weights and biases of a given layer. """
  if hasattr(layer, "weight"):
    weight_initializer(layer.weight)
  if hasattr(layer, "bias"):
    bias_initializer(layer.bias)


def orthogonal_init(layer):
  """ Orthogonal initialization of layers and zero initialization of biases. """
  return init_weights(layer,
                      weight_initializer=nn.init.orthogonal_,
                      bias_initializer=nn.init.zeros_)


def broadcast_inputs(ndims):
  """ Broadcast inputs to specified number of dims and then back. """
  def decorator(forward):
    def wrapped(self, inputs):
      expand_dims = ndims - len(inputs.shape)
      inputs = inputs[(None,) * expand_dims]
      outputs = forward(self, inputs)
      if expand_dims:
        if isinstance(outputs, (tuple, list)):
          return type(outputs)(
              map(lambda t: torch.reshape(t, t.shape[expand_dims:]),
                  outputs)
          )
        return torch.reshape(outputs, outputs.shape[expand_dims:])
      return outputs
    return wrapped
  return decorator


class NatureCNNModel(nn.Module):
  """ Nature DQN model that supports subsequently proposed modifications. """
  def __init__(self,
               output_units,
               input_shape=(84, 84, 4),
               noisy=False,
               dueling=False,
               nbins=None,
               init_fn=orthogonal_init):
    super().__init__()
    self.dueling = dueling
    self.nbins = nbins
    self.single_output = not isinstance(output_units, (list, tuple))
    self.output_units = ([output_units] if self.single_output
                         else list(output_units))

    if nbins is not None:
      self.output_units[0] *= nbins
    if dueling:
      self.output_units.append(nbins or 1)

<<<<<<< HEAD
    self.base = NatureCNNBase(input_shape)
=======
    self.base = NatureDQNBase(input_shape, noisy=noisy)
>>>>>>> a146019f
    in_units = list(self.base.children())[-1].out_features
    linear_class = NoisyLinear if noisy else nn.Linear
    self.output_layers = nn.ModuleList(
        [linear_class(in_units, out_units)
         for out_units in self.output_units])
    if init_fn:
      self.apply(init_fn)
    self.to("cuda" if torch.cuda.is_available() else "cpu")

  @broadcast_inputs(ndims=4)
  def forward(self, inputs):  # pylint: disable=arguments-differ
    base_outputs = self.base(inputs)
    outputs = [layer(base_outputs) for layer in self.output_layers]
    if self.nbins is not None:
      nactions = self.output_units[0] // self.nbins
      outputs[0] = torch.reshape(outputs[0], (-1, nactions, self.nbins))
    if self.dueling:
      advantages, values = outputs[0], outputs.pop()
      values = torch.reshape(
          values, (-1, 1, self.nbins) if self.nbins is not None else (-1, 1))
      outputs[0] = (values + advantages
                    - torch.mean(advantages, 1, keepdims=True))
    if self.single_output:
      outputs = outputs[0]
    return outputs


def pairwise(iterable):
  """ s -> (s0,s1), (s1,s2), (s2, s3), ... """
  it1, it2 = tee(iterable)
  next(it2, None)
  return zip(it1, it2)


class MLP(nn.Sequential):
  """ Multi-layer perceptron. """
  def __init__(self,
               in_features,
               out_features,
               hidden_features=(64, 64),
               activation=nn.Tanh):
    layers = list(chain.from_iterable(
        (nn.Linear(nin, nout), activation())
        for nin, nout in pairwise(chain(
            (in_features,), hidden_features, (out_features,)))
    ))
    layers.pop()  # Remove redundant activation after last layer.
    super().__init__(*layers)


class MuJoCoModel(nn.Module):
  """ MuJoCo model. """
  def __init__(self, input_shape,
               output_units,
               mlp=MLP,
               init_fn=orthogonal_init):
    super().__init__()
    if not isinstance(output_units, (tuple, list)):
      output_units = [output_units]
    self.module_list = nn.ModuleList()
    for nunits in output_units:
      self.module_list.append(mlp(np.prod(input_shape), nunits))
    if init_fn is not None:
      self.apply(init_fn)
    self.logstd = nn.Parameter(torch.zeros(output_units[0]))
    self.to("cuda" if torch.cuda.is_available() else "cpu")

  @broadcast_inputs(ndims=2)
  def forward(self, inputs):  # pylint: disable=arguments-differ
    if isinstance(inputs, np.ndarray):
      inputs = torch.from_numpy(inputs)
    device = next(self.parameters()).device
    dtype = next(self.parameters()).dtype
    if inputs.device != device or inputs.dtype != dtype:
      inputs = inputs.to(device, dtype)
    inputs = inputs.reshape((inputs.shape[0], -1))

    logits, *outputs = (module(inputs) for module in self.module_list)
    batch_size = inputs.shape[0]
    std = torch.repeat_interleave(torch.exp(self.logstd)[None], batch_size, 0)
    return (logits, std, *outputs)


def make_model(observation_space, action_space, other_outputs=None, **kwargs):
  """ Creates default model for given observation and action spaces. """
  if isinstance(other_outputs, int) or other_outputs is None:
    other_outputs = [other_outputs] if other_outputs is not None else []

  if isinstance(action_space, SpaceBatch):
    action_space = action_space.spaces[0]
  if isinstance(action_space, gym.spaces.Discrete):
    output_units = [action_space.n, *other_outputs]
    return NatureCNNModel(input_shape=observation_space.shape,
                          output_units=output_units, **kwargs)
  if isinstance(action_space, gym.spaces.Box):
    if len(action_space.shape) != 1:
      raise ValueError("when action space is an instance of gym.spaces.Box "
                       "it should have a single dimension, got "
                       f"len(action_space.shape) = {len(action_space.shape)}")
    output_units = [action_space.shape[0], *other_outputs]
    return MuJoCoModel(input_shape=observation_space.shape,
                       output_units=output_units, **kwargs)
  raise ValueError(f"unsupported action space {action_space}")<|MERGE_RESOLUTION|>--- conflicted
+++ resolved
@@ -159,11 +159,7 @@
     if dueling:
       self.output_units.append(nbins or 1)
 
-<<<<<<< HEAD
-    self.base = NatureCNNBase(input_shape)
-=======
-    self.base = NatureDQNBase(input_shape, noisy=noisy)
->>>>>>> a146019f
+    self.base = NatureCNNBase(input_shape, noisy=noisy)
     in_units = list(self.base.children())[-1].out_features
     linear_class = NoisyLinear if noisy else nn.Linear
     self.output_layers = nn.ModuleList(
